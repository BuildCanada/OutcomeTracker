"use client";

import { useState, useEffect, useCallback } from "react";
import { Tabs, TabsContent, TabsList, TabsTrigger } from "@/components/ui/tabs";
import MinisterSection from "@/components/MinisterSection";
import {
  fetchPromisesForDepartment,
  fetchPromisesSummary,
  // fetchEvidenceItemsForPromises // This seems unused now, consider removing if not needed elsewhere
} from "@/lib/data";
import type {
  DepartmentConfig,
  DepartmentPageData,
  MinisterInfo,
  PromiseData,
  EvidenceItem,
  PrimeMinister
} from "@/lib/types";
import { Skeleton } from "@/components/ui/skeleton";
import FAQModal from "@/components/FAQModal";

// Client-side component to handle the dynamic parts that need state and effects
export default function HomePageClient({ 
  initialAllDepartmentConfigs, 
  initialMainTabConfigs,
  initialMinisterInfos,
  initialActiveTabId,
  initialError,
  currentSessionId, // Pass the fetched currentSessionId (string, e.g., "44")
  currentGoverningPartyCode, // NEW: Add the party code prop
  dynamicPrimeMinisterData, // Pass the fetched PM data
  pageTitle // Pass the dynamic page title
}: {
  initialAllDepartmentConfigs: DepartmentConfig[];
  initialMainTabConfigs: DepartmentConfig[];
  initialMinisterInfos: Record<string, MinisterInfo | null>;
  initialActiveTabId: string;
  initialError?: string | null;
  currentSessionId: string | null; // session ID like "44"
  currentGoverningPartyCode: string | null; // NEW: Add the party code prop
  dynamicPrimeMinisterData: PrimeMinister;
  pageTitle: string;
}) {
  const [allDepartmentConfigs, setAllDepartmentConfigs] = useState<DepartmentConfig[]>(initialAllDepartmentConfigs);
  const [mainTabConfigs, setMainTabConfigs] = useState<DepartmentConfig[]>(initialMainTabConfigs);
  const [ministerInfos, setMinisterInfos] = useState<Record<string, MinisterInfo | null>>(initialMinisterInfos);
  
  const [activeTabId, setActiveTabId] = useState<string>(initialActiveTabId);
  const [activeDepartmentData, setActiveDepartmentData] = useState<DepartmentPageData | null>(null);
  const [currentMinisterInfo, setCurrentMinisterInfo] = useState<MinisterInfo | null | undefined>(undefined);

  // isLoadingConfig is effectively handled by server component rendering or suspense
  const [isLoadingTabData, setIsLoadingTabData] = useState<boolean>(false);
  const [error, setError] = useState<string | null>(initialError || null);
  
<<<<<<< HEAD
  // New state for pagination
  const [currentPage, setCurrentPage] = useState<number>(1);
  const [allPromises, setAllPromises] = useState<PromiseData[]>([]);
  const [totalPromises, setTotalPromises] = useState<number>(0);
  const [promisesPerPage] = useState<number>(10);
=======
  // New state for performance optimization
  const [isShowingSummary, setIsShowingSummary] = useState<boolean>(true);
  const [isLoadingFullData, setIsLoadingFullData] = useState<boolean>(false);
  const [isFAQModalOpen, setIsFAQModalOpen] = useState(false);
>>>>>>> f21cf958

  // Effect to set currentMinisterInfo based on activeTabId and cached ministerInfos
  useEffect(() => {
    if (activeTabId) {
      if (ministerInfos.hasOwnProperty(activeTabId)) {
        setCurrentMinisterInfo(ministerInfos[activeTabId]);
      } else {
        setCurrentMinisterInfo(undefined); // Mark as pending, data loading effect will fetch
      }
    } else {
      setCurrentMinisterInfo(null); // No active tab
      setActiveDepartmentData(null); // Clear department data if no tab is active
    }
    // Reset pagination when tab changes
    setCurrentPage(1);
    setTotalPromises(0);
    setAllPromises([]);
  }, [activeTabId, ministerInfos]);

  // Combined effect for fetching ALL data (minister and promises) for the active tab
  useEffect(() => {
    const loadDataForActiveTab = async () => {
      if (!activeTabId || !currentSessionId) {
        setActiveDepartmentData(null); // Clear data if no tab or session
        if (!currentSessionId && activeTabId && !error) {
            //setError("No active parliamentary session selected for data fetching.");
            // console.warn("[HomePageClient] No active parliamentary session, cannot fetch tab data.");
        }
        return;
      }

      const thisTabId = activeTabId; // Capture tab ID at the start of this async operation

      setIsLoadingTabData(true);
      setError(null);

      let ministerInfoForThisTab = ministerInfos[thisTabId];

      // 1. Fetch Minister Info if not cached for THIS tab ID
      if (!ministerInfos.hasOwnProperty(thisTabId)) {
        try {
          const response = await fetch(`/api/minister-info?departmentId=${thisTabId}&sessionId=${currentSessionId}`);
          if (!response.ok) {
            let errorMsg = `Error fetching minister for ${thisTabId}: ${response.statusText}`;
            try { const errorData = await response.json(); errorMsg = errorData.error || errorMsg; } catch (e) { /* ignore */ }
            throw new Error(errorMsg);
          }
          ministerInfoForThisTab = await response.json();
          
          if (activeTabId !== thisTabId) return; // Tab changed during minister fetch, abort

          setMinisterInfos(prev => ({ ...prev, [thisTabId]: ministerInfoForThisTab }));
        } catch (err: any) {
          if (activeTabId !== thisTabId) return; // Tab changed, abort
          console.error(`[HomePageClient] Failed to fetch minister info for ${thisTabId}:`, err);
          setError(err.message || "Failed to load minister information.");
          setMinisterInfos(prev => ({ ...prev, [thisTabId]: null })); // Cache null on error
          setIsLoadingTabData(false);
          setActiveDepartmentData({ ministerInfo: null, promises: [], evidenceItems: [] }); // Show error state for promises too
          return; // Stop if minister fetch fails
        }
      }
      
      const finalMinisterInfoToUse = ministerInfos.hasOwnProperty(thisTabId) ? ministerInfos[thisTabId] : ministerInfoForThisTab;

      // 2. For Prime Minister tab, we don't need to fetch promises
      const selectedConfig = allDepartmentConfigs.find(c => c.id === thisTabId);
      if (!selectedConfig) {
        if (activeTabId !== thisTabId) return; // Tab changed
        setError("Could not find configuration for the selected department.");
        setIsLoadingTabData(false);
        return;
      }

      // If this is the Prime Minister tab, just set the data without fetching promises
      if (selectedConfig.is_prime_minister) {
        if (activeTabId !== thisTabId) return; // Tab changed
        setActiveDepartmentData({
          ministerInfo: finalMinisterInfoToUse,
          promises: [], // No promises for PM
          evidenceItems: []
        });
        setIsLoadingTabData(false);
        return;
      }

      // For other departments, fetch promises and total count
      const departmentFullName = selectedConfig.official_full_name;
      if (!departmentFullName || typeof departmentFullName !== 'string') {
        if (activeTabId !== thisTabId) return; // Tab changed
        setError(`Department full name is missing or invalid for ID: ${thisTabId}`);
        setIsLoadingTabData(false);
        return;
      }

      try {
        let effectiveDepartmentFullNameOverride: string | undefined = undefined;
        if (finalMinisterInfoToUse && 
            finalMinisterInfoToUse.effectiveDepartmentOfficialFullName &&
            selectedConfig && 
            finalMinisterInfoToUse.effectiveDepartmentId !== selectedConfig.id) {
            effectiveDepartmentFullNameOverride = finalMinisterInfoToUse.effectiveDepartmentOfficialFullName;
        }
        
        // Get total count and all promises for pagination
        const allPromiseSummaries = await fetchPromisesSummary(
          effectiveDepartmentFullNameOverride || departmentFullName, 
          currentSessionId, 
          currentGoverningPartyCode,
          "Canada",
          1000 // Fetch all promises
        );
        
        setAllPromises(allPromiseSummaries as PromiseData[]);
        setTotalPromises(allPromiseSummaries.length);
        
        // Calculate current page promises
        const startIndex = (currentPage - 1) * promisesPerPage;
        const endIndex = startIndex + promisesPerPage;
        const currentPagePromises = allPromiseSummaries.slice(startIndex, endIndex);
        
        if (activeTabId !== thisTabId) return; // Tab changed during fetch, abort

        setActiveDepartmentData({
          ministerInfo: finalMinisterInfoToUse,
          promises: currentPagePromises,
          evidenceItems: [] // Empty for performance, will load on demand
        });

      } catch (err: any) {
        if (activeTabId !== thisTabId) return; // Tab changed
        console.error(`[HomePageClient] Error fetching promise data for department ${departmentFullName} (Session: ${currentSessionId}):`, err);
        setError(`Failed to load promise data for ${departmentFullName}.`);
        setActiveDepartmentData({ ministerInfo: finalMinisterInfoToUse, promises: [], evidenceItems: []}); 
      } finally {
        if (activeTabId !== thisTabId) return; // Ensure still on the same tab before stopping loader
        setIsLoadingTabData(false);
      }
    };

    loadDataForActiveTab();
  }, [activeTabId, currentSessionId, currentGoverningPartyCode, allDepartmentConfigs, ministerInfos, error, currentPage, promisesPerPage]);

  // Function to handle page navigation
  const handlePageChange = (newPage: number) => {
    setCurrentPage(newPage);
  };

  // Effect to update displayed promises when page changes
  useEffect(() => {
    if (allPromises.length > 0 && activeDepartmentData) {
      const startIndex = (currentPage - 1) * promisesPerPage;
      const endIndex = startIndex + promisesPerPage;
      const currentPagePromises = allPromises.slice(startIndex, endIndex);
      
      setActiveDepartmentData(prev => prev ? {
        ...prev,
        promises: currentPagePromises
      } : null);
    }
  }, [currentPage, allPromises, promisesPerPage]);

  // Actual JSX rendering for the client component
  return (
    <div className="min-h-screen">
      <div className="container px-4 py-12">
        <div className="grid grid-cols-1 lg:grid-cols-4 gap-6">
          <div className="col-span-1">
            <h1 className="text-4xl lg:text-6xl font-bold mb-8">{pageTitle}</h1>
            <div className="mb-8">
              <p className="text-gray-900 mb-8">
                A non-partisan platform tracking progress of key commitments during the 45th Parliament of Canada.
              </p>
              <button 
                onClick={() => setIsFAQModalOpen(true)}
                className="font-mono text-sm text-[#8b2332] hover:text-[#721c28] transition-colors"
              >
                FAQ
              </button>
            </div>
          </div>

          <div className="col-span-3">
            {error && !isLoadingTabData && activeDepartmentData?.promises.length === 0 && <div className="text-red-500 text-center my-4">Error: {error}</div>}
            
            {mainTabConfigs.length > 0 ? (
              <div>
                {/* Pills Container */}
                <div className="flex flex-wrap gap-2 mb-8">
                  {mainTabConfigs.map((dept) => (
                    <button
                      key={dept.id}
                      onClick={() => setActiveTabId(dept.id)}
                      className={`px-4 py-2 text-sm font-mono transition-colors
                        ${activeTabId === dept.id 
                          ? 'bg-[#8b2332] text-white' 
                          : 'bg-white text-[#222222] border border-[#d3c7b9] hover:bg-gray-50'
                        }`}
                    >
                      {dept.display_short_name}
                    </button>
                  ))}
                </div>

                {/* Content Container */}
                <div>
                  {mainTabConfigs.map((dept) => (
                    <div
                      key={dept.id}
                      className={activeTabId === dept.id ? 'block' : 'hidden'}
                    >
                      {isLoadingTabData ? (
                        <div className="space-y-4">
                          <Skeleton className="h-20 w-1/2 bg-gray-200" /> 
                          <Skeleton className="h-8 w-1/3 bg-gray-200" />
                          <Skeleton className="h-40 w-full bg-gray-200" />
                        </div>
                      ) : error ? (
                        <div className="text-center py-10 text-red-600 bg-red-100 border border-red-400 p-4">
                          {`Error loading data for ${dept.display_short_name}: ${error}`}
                        </div>
                      ) : activeDepartmentData && activeDepartmentData.ministerInfo !== undefined ? (
                        <>
                          <MinisterSection 
                            departmentPageData={activeDepartmentData}
                            departmentSlug={dept.department_slug}
                            departmentFullName={dept.official_full_name}
                            departmentShortName={dept.display_short_name}
                          />
                          {/* Pagination Controls */}
                          {!dept.is_prime_minister && totalPromises > 0 && (
                            <div className="mt-6 flex flex-col sm:flex-row items-center justify-between gap-4 p-4 border-t border-[#d3c7b9]">
                              {/* Page Info */}
                              <div className="text-sm text-gray-600">
                                Showing {((currentPage - 1) * promisesPerPage) + 1} to {Math.min(currentPage * promisesPerPage, totalPromises)} of {totalPromises} promises
                              </div>
                              
                              {/* Navigation Buttons */}
                              {totalPromises > promisesPerPage && (
                                <div className="flex items-center gap-2">
                                  <button
                                    onClick={() => handlePageChange(currentPage - 1)}
                                    disabled={currentPage === 1}
                                    className="px-3 py-1 text-sm border border-[#d3c7b9] hover:bg-gray-50 disabled:opacity-50 disabled:cursor-not-allowed transition-colors"
                                  >
                                    Previous
                                  </button>
                                  
                                  <span className="px-3 py-1 text-sm">
                                    Page {currentPage} of {Math.ceil(totalPromises / promisesPerPage)}
                                  </span>
                                  
                                  <button
                                    onClick={() => handlePageChange(currentPage + 1)}
                                    disabled={currentPage >= Math.ceil(totalPromises / promisesPerPage)}
                                    className="px-3 py-1 text-sm border border-[#d3c7b9] hover:bg-gray-50 disabled:opacity-50 disabled:cursor-not-allowed transition-colors"
                                  >
                                    Next
                                  </button>
                                </div>
                              )}
                            </div>
                          )}
                          {/* Load More Button for Summary Data */}
                          {/* isShowingSummary && !dept.is_prime_minister && activeDepartmentData.promises.length >= 10 && (
                            <div className="mt-6 text-center">
                              <button
                                onClick={loadFullData}
                                disabled={isLoadingFullData}
                                className="px-6 py-3 border font-mono text-sm hover:bg-[#7a1f2b] disabled:opacity-50 disabled:cursor-not-allowed transition-colors"
                              >
                                {isLoadingFullData ? 'Loading Full Data...' : 'LOAD MORE'}
                              </button>
                            </div>
                          )} */}
                        </>
                      ) : (
                        <div className="text-center py-10 text-gray-500">Select a department to view details.</div>
                      )}
                    </div>
                  ))}
                </div>
              </div>
            ) : (
              !initialError && <div className="text-center my-4">No priority departments configured or found.</div>
            )}
          </div>
        </div>
      </div>
      <FAQModal isOpen={isFAQModalOpen} onClose={() => setIsFAQModalOpen(false)} />
    </div>
  );
} <|MERGE_RESOLUTION|>--- conflicted
+++ resolved
@@ -53,18 +53,14 @@
   const [isLoadingTabData, setIsLoadingTabData] = useState<boolean>(false);
   const [error, setError] = useState<string | null>(initialError || null);
   
-<<<<<<< HEAD
   // New state for pagination
   const [currentPage, setCurrentPage] = useState<number>(1);
   const [allPromises, setAllPromises] = useState<PromiseData[]>([]);
   const [totalPromises, setTotalPromises] = useState<number>(0);
   const [promisesPerPage] = useState<number>(10);
-=======
-  // New state for performance optimization
-  const [isShowingSummary, setIsShowingSummary] = useState<boolean>(true);
-  const [isLoadingFullData, setIsLoadingFullData] = useState<boolean>(false);
+
+  // FAQ modal state
   const [isFAQModalOpen, setIsFAQModalOpen] = useState(false);
->>>>>>> f21cf958
 
   // Effect to set currentMinisterInfo based on activeTabId and cached ministerInfos
   useEffect(() => {
@@ -328,18 +324,6 @@
                               )}
                             </div>
                           )}
-                          {/* Load More Button for Summary Data */}
-                          {/* isShowingSummary && !dept.is_prime_minister && activeDepartmentData.promises.length >= 10 && (
-                            <div className="mt-6 text-center">
-                              <button
-                                onClick={loadFullData}
-                                disabled={isLoadingFullData}
-                                className="px-6 py-3 border font-mono text-sm hover:bg-[#7a1f2b] disabled:opacity-50 disabled:cursor-not-allowed transition-colors"
-                              >
-                                {isLoadingFullData ? 'Loading Full Data...' : 'LOAD MORE'}
-                              </button>
-                            </div>
-                          )} */}
                         </>
                       ) : (
                         <div className="text-center py-10 text-gray-500">Select a department to view details.</div>
